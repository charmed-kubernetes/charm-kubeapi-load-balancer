--- conflicted
+++ resolved
@@ -5,8 +5,6 @@
 
 This charm is a component of Charmed Kubernetes. For full information,
 please visit the [official Charmed Kubernetes docs](https://www.ubuntu.com/kubernetes/docs/charm-kubeapi-load-balancer).
-<<<<<<< HEAD
-=======
 
 # Developers
 
@@ -14,5 +12,4 @@
 
 ```
 make charm
-```
->>>>>>> fba31582
+```